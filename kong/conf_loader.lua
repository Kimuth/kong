local kong_default_conf = require "kong.templates.kong_defaults"
local pl_stringio = require "pl.stringio"
local pl_stringx = require "pl.stringx"
local constants = require "kong.constants"
local pl_pretty = require "pl.pretty"
local pl_config = require "pl.config"
local pl_file = require "pl.file"
local pl_path = require "pl.path"
local tablex = require "pl.tablex"
local utils = require "kong.tools.utils"
local log = require "kong.cmd.utils.log"
local ip = require "kong.tools.ip"
local ciphers = require "kong.tools.ciphers"

local DEFAULT_PATHS = {
  "/etc/kong/kong.conf",
  "/etc/kong.conf"
}

local PREFIX_PATHS = {
  serf_pid = {"pids", "serf.pid"},
  serf_log = {"logs", "serf.log"},
  serf_event = {"serf", "serf_event.sh"},
  serf_node_id = {"serf", "serf.id"}
  ;
  nginx_pid = {"pids", "nginx.pid"},
  nginx_err_logs = {"logs", "error.log"},
  nginx_acc_logs = {"logs", "access.log"},
  nginx_admin_acc_logs = {"logs", "admin_access.log"},
  nginx_conf = {"nginx.conf"},
  nginx_kong_conf = {"nginx-kong.conf"}
  ;
  kong_env = {".kong_env"}
  ;
  ssl_cert_default = {"ssl", "kong-default.crt"},
  ssl_cert_key_default = {"ssl", "kong-default.key"},
  ssl_cert_csr_default = {"ssl", "kong-default.csr"}
  ;
  client_ssl_cert_default = {"ssl", "kong-default.crt"},
  client_ssl_cert_key_default = {"ssl", "kong-default.key"},
  client_ssl_cert_csr_default = {"ssl", "kong-default.csr"}
  ;
  admin_ssl_cert_default = {"ssl", "admin-kong-default.crt"},
  admin_ssl_cert_key_default = {"ssl", "admin-kong-default.key"},
  admin_ssl_cert_csr_default = {"ssl", "admin-kong-default.csr"}
}

-- By default, all properties in the configuration are considered to
-- be strings/numbers, but if we want to forcefully infer their type, specify it
-- in this table.
-- Also holds "enums" which are lists of valid configuration values for some
-- settings.
-- See `typ_checks` for the validation function of each type.
--
-- Types:
-- `boolean`: can be "on"/"off"/"true"/"false", will be inferred to a boolean
-- `ngx_boolean`: can be "on"/"off", will be inferred to a string
-- `array`: a comma-separated list
local CONF_INFERENCES = {
  -- forced string inferences (or else are retrieved as numbers)
  proxy_listen = {typ = "string"},
  proxy_listen_ssl = {typ = "string"},
  admin_listen = {typ = "string"},
  admin_listen_ssl = {typ = "string"},
  cluster_listen = {typ = "string"},
  cluster_listen_rpc = {typ = "string"},
  cluster_advertise = {typ = "string"},
  nginx_user = {typ = "string"},
  nginx_worker_processes = {typ = "string"},
  upstream_keepalive = {typ = "number"},
  server_tokens = {typ = "boolean"},
  latency_tokens = {typ = "boolean"},
<<<<<<< HEAD
  real_ip_header = {typ = "string"},
  real_ip_recursive = {typ = "ngx_boolean"},
  trusted_ips = {typ = "array"},
=======
  error_default_type = {enum = {"application/json", "application/xml",
                                "text/html", "text/plain"}},
  client_max_body_size = {typ = "string"},
  client_body_buffer_size = {typ = "string"},

>>>>>>> 56a6cbf1

  database = {enum = {"postgres", "cassandra"}},
  pg_port = {typ = "number"},
  pg_password = {typ = "string"},
  pg_ssl = {typ = "boolean"},
  pg_ssl_verify = {typ = "boolean"},

  cassandra_contact_points = {typ = "array"},
  cassandra_port = {typ = "number"},
  cassandra_password = {typ = "string"},
  cassandra_timeout = {typ = "number"},
  cassandra_ssl = {typ = "boolean"},
  cassandra_ssl_verify = {typ = "boolean"},
  cassandra_consistency = {enum = {"ALL", "EACH_QUORUM", "QUORUM", "LOCAL_QUORUM", "ONE",
                                   "TWO", "THREE", "LOCAL_ONE"}}, -- no ANY: this is R/W
  cassandra_lb_policy = {enum = {"RoundRobin", "DCAwareRoundRobin"}},
  cassandra_local_datacenter = {typ = "string"},
  cassandra_repl_strategy = {enum = {"SimpleStrategy", "NetworkTopologyStrategy"}},
  cassandra_repl_factor = {typ = "number"},
  cassandra_data_centers = {typ = "array"},
  cassandra_schema_consensus_timeout = {typ = "number"},

  cluster_profile = {enum = {"local", "lan", "wan"}},
  cluster_ttl_on_failure = {typ = "number"},

  dns_resolver = {typ = "array"},
  dns_hostsfile = {typ = "string"},
  dns_order = {typ = "array"},
  dns_not_found_ttl = {typ = "number"},
  dns_error_ttl = {typ = "number"},

  ssl = {typ = "boolean"},
  client_ssl = {typ = "boolean"},
  admin_ssl = {typ = "boolean"},

  proxy_access_log = {typ = "string"},
  proxy_error_log = {typ = "string"},
  admin_access_log = {typ = "string"},
  admin_error_log = {typ = "string"},
  log_level = {enum = {"debug", "info", "notice", "warn",
                       "error", "crit", "alert", "emerg"}},
  custom_plugins = {typ = "array"},
  anonymous_reports = {typ = "boolean"},
  nginx_daemon = {typ = "ngx_boolean"},
  nginx_optimizations = {typ = "boolean"},

  lua_code_cache = {typ = "ngx_boolean"},
  lua_ssl_verify_depth = {typ = "number"},
  lua_socket_pool_size = {typ = "number"},
}

-- List of settings whose values must not be printed when
-- using the CLI in debug mode (which prints all settings).
local CONF_SENSITIVE = {
  pg_password = true,
  cassandra_password = true,
  cluster_encrypt_key = true
}

local CONF_SENSITIVE_PLACEHOLDER = "******"

local typ_checks = {
  array = function(v) return type(v) == "table" end,
  string = function(v) return type(v) == "string" end,
  number = function(v) return type(v) == "number" end,
  boolean = function(v) return type(v) == "boolean" end,
  ngx_boolean = function(v) return v == "on" or v == "off" end
}

-- Validate properties (type/enum/custom) and infer their type.
-- @param[type=table] conf The configuration table to treat.
local function check_and_infer(conf)
  local errors = {}

  for k, value in pairs(conf) do
    local v_schema = CONF_INFERENCES[k] or {}
    local typ = v_schema.typ

    if type(value) == "string" then

      -- remove trailing comment, if any
      -- and remove escape chars from octothorpes
      value = string.gsub(value, "[^\\]#.-$", "")
      value = string.gsub(value, "\\#", "#")

      value = pl_stringx.strip(value)
    end

    -- transform {boolean} values ("on"/"off" aliasing to true/false)
    -- transform {ngx_boolean} values ("on"/"off" aliasing to on/off)
    -- transform {explicit string} values (number values converted to strings)
    -- transform {array} values (comma-separated strings)
    if typ == "boolean" then
      value = value == true or value == "on" or value == "true"
    elseif typ == "ngx_boolean" then
      value = (value == "on" or value == true) and "on" or "off"
    elseif typ == "string" then
      value = tostring(value) -- forced string inference
    elseif typ == "number" then
      value = tonumber(value) -- catch ENV variables (strings) that should be numbers
    elseif typ == "array" and type(value) == "string" then
      -- must check type because pl will already convert comma
      -- separated strings to tables (but not when the arr has
      -- only one element)
      value = setmetatable(pl_stringx.split(value, ","), nil) -- remove List mt

      for i = 1, #value do
        value[i] = pl_stringx.strip(value[i])
      end
    end

    if value == "" then
      -- unset values are removed
      value = nil
    end

    typ = typ or "string"
    if value and not typ_checks[typ](value) then
      errors[#errors+1] = k .. " is not a " .. typ .. ": '" .. tostring(value) .. "'"
    elseif v_schema.enum and not tablex.find(v_schema.enum, value) then
      errors[#errors+1] = k .. " has an invalid value: '" .. tostring(value)
                          .. "' (" .. table.concat(v_schema.enum, ", ") .. ")"
    end

    conf[k] = value
  end

  ---------------------
  -- custom validations
  ---------------------

  if conf.cassandra_lb_policy == "DCAwareRoundRobin" and
     not conf.cassandra_local_datacenter then
     errors[#errors+1] = "must specify 'cassandra_local_datacenter' when " ..
                        "DCAwareRoundRobin policy is in use"
  end

  for _, contact_point in ipairs(conf.cassandra_contact_points) do
    local endpoint, err = utils.normalize_ip(contact_point)
    if not endpoint then
      errors[#errors+1] = "bad cassandra contact point '" .. contact_point ..
                          "': " .. err

    elseif endpoint.port then
      errors[#errors+1] = "bad cassandra contact point '" .. contact_point ..
                          "': port must be specified in cassandra_port"
    end
  end

  if conf.ssl then
    if conf.ssl_cert and not conf.ssl_cert_key then
      errors[#errors+1] = "ssl_cert_key must be specified"
    elseif conf.ssl_cert_key and not conf.ssl_cert then
      errors[#errors+1] = "ssl_cert must be specified"
    end

    if conf.ssl_cert and not pl_path.exists(conf.ssl_cert) then
      errors[#errors+1] = "ssl_cert: no such file at " .. conf.ssl_cert
    end
    if conf.ssl_cert_key and not pl_path.exists(conf.ssl_cert_key) then
      errors[#errors+1] = "ssl_cert_key: no such file at " .. conf.ssl_cert_key
    end
  end

  if conf.client_ssl then
    if conf.client_ssl_cert and not conf.client_ssl_cert_key then
      errors[#errors+1] = "client_ssl_cert_key must be specified"
    elseif conf.client_ssl_cert_key and not conf.client_ssl_cert then
      errors[#errors+1] = "client_ssl_cert must be specified"
    end

    if conf.client_ssl_cert and not pl_path.exists(conf.client_ssl_cert) then
      errors[#errors+1] = "client_ssl_cert: no such file at " .. conf.client_ssl_cert
    end
    if conf.client_ssl_cert_key and not pl_path.exists(conf.client_ssl_cert_key) then
      errors[#errors+1] = "client_ssl_cert_key: no such file at " .. conf.client_ssl_cert_key
    end
  end

  if conf.admin_ssl then
    if conf.admin_ssl_cert and not conf.admin_ssl_cert_key then
      errors[#errors+1] = "admin_ssl_cert_key must be specified"
    elseif conf.admin_ssl_cert_key and not conf.admin_ssl_cert then
      errors[#errors+1] = "admin_ssl_cert must be specified"
    end

    if conf.admin_ssl_cert and not pl_path.exists(conf.admin_ssl_cert) then
      errors[#errors+1] = "admin_ssl_cert: no such file at " .. conf.admin_ssl_cert
    end
    if conf.admin_ssl_cert_key and not pl_path.exists(conf.admin_ssl_cert_key) then
      errors[#errors+1] = "admin_ssl_cert_key: no such file at " .. conf.admin_ssl_cert_key
    end
  end

  if conf.ssl_cipher_suite ~= "custom" then
    local ok, err = pcall(function()
      conf.ssl_ciphers = ciphers(conf.ssl_cipher_suite)
    end)
    if not ok then
      errors[#errors + 1] = err
    end
  end

  if conf.dns_resolver then
    for _, server in ipairs(conf.dns_resolver) do
      local dns = utils.normalize_ip(server)
      if not dns or dns.type ~= "ipv4" then
        errors[#errors+1] = "dns_resolver must be a comma separated list in " ..
                            "the form of IPv4 or IPv4:port, got '" .. server .. "'"
      end
    end
  end

  if conf.dns_hostsfile then
    if not pl_path.isfile(conf.dns_hostsfile) then
      errors[#errors+1] = "dns_hostsfile: file does not exist"
    end
  end

  if conf.dns_order then
    local allowed = { LAST = true, A = true, CNAME = true, SRV = true }
    for _, name in ipairs(conf.dns_order) do
      if not allowed[name:upper()] then
        errors[#errors+1] = "dns_order: invalid entry '" .. tostring(name) .. "'"
      end
    end
  end

  local address, port = utils.normalize_ipv4(conf.cluster_listen)
  if not (address and port) then
    errors[#errors+1] = "cluster_listen must be in the form of IPv4:port"
  end
  address, port = utils.normalize_ipv4(conf.cluster_listen_rpc)
  if not (address and port) then
    errors[#errors+1] = "cluster_listen_rpc must be in the form of IPv4:port"
  end
  address, port = utils.normalize_ipv4(conf.cluster_advertise or "")
  if conf.cluster_advertise and not (address and port) then
    errors[#errors+1] = "cluster_advertise must be in the form of IPv4:port"
  end
  if conf.cluster_ttl_on_failure < 60 then
    errors[#errors+1] = "cluster_ttl_on_failure must be at least 60 seconds"
  end
  if not conf.lua_package_cpath then
    conf.lua_package_cpath = ""
  end

  -- Checking the trusted ips
  for _, address in ipairs(conf.trusted_ips) do
    if not ip.valid(address) and not address == "unix:" then
      errors[#errors+1] = "trusted_ips must be a comma separated list in "..
                          "the form of IPv4 or IPv6 address or CIDR "..
                          "block or 'unix:', got '" .. address .. "'"
    end
  end

  return #errors == 0, errors[1], errors
end

local function overrides(k, default_v, file_conf, arg_conf)
  local value -- definitive value for this property

  -- default values have lowest priority
  if file_conf and file_conf[k] == nil then
    -- PL will ignore empty strings, so we need a placeholer (NONE)
    value = default_v == "NONE" and "" or default_v
  else
    -- given conf values have middle priority
    value = file_conf[k]
  end

  -- environment variables have higher priority
  local env_name = "KONG_" .. string.upper(k)
  local env = os.getenv(env_name)
  if env ~= nil then
    local to_print = env
    if CONF_SENSITIVE[k] then
      to_print = CONF_SENSITIVE_PLACEHOLDER
    end
    log.debug('%s ENV found with "%s"', env_name, to_print)
    value = env
  end

  -- arg_conf have highest priority
  if arg_conf and arg_conf[k] ~= nil then
    value = arg_conf[k]
  end

  return value, k
end

--- Load Kong configuration
-- The loaded configuration will have all properties from the default config
-- merged with the (optionally) specified config file, environment variables
-- and values specified in the `custom_conf` argument.
-- Values will then be validated and additional values (such as `proxy_port` or
-- `plugins`) will be appended to the final configuration table.
-- @param[type=string] path (optional) Path to a configuration file.
-- @param[type=table] custom_conf A key/value table with the highest precedence.
-- @treturn table A table holding a valid configuration.
local function load(path, custom_conf)
  ------------------------
  -- Default configuration
  ------------------------

  -- load defaults, they are our mandatory base
  local s = pl_stringio.open(kong_default_conf)
  local defaults, err = pl_config.read(s)
  s:close()
  if not defaults then
    return nil, "could not load default conf: " .. err
  end

  ---------------------
  -- Configuration file
  ---------------------

  local from_file_conf = {}
  if path and not pl_path.exists(path) then
    -- file conf has been specified and must exist
    return nil, "no file at: " .. path
  elseif not path then
    -- try to look for a conf in default locations, but no big
    -- deal if none is found: we will use our defaults.
    for _, default_path in ipairs(DEFAULT_PATHS) do
      if pl_path.exists(default_path) then
        path = default_path
        break
      end
      log.verbose("no config file found at %s", default_path)
    end
  end

  if not path then
    log.verbose("no config file, skipping loading")
  else
    local f, err = pl_file.read(path)
    if not f then
      return nil, err
    end

    log.verbose("reading config file at %s", path)
    local s = pl_stringio.open(f)
    from_file_conf, err = pl_config.read(s, {
      smart = false,
      list_delim = "_blank_" -- mandatory but we want to ignore it
    })
    s:close()
    if not from_file_conf then
      return nil, err
    end
  end

  -----------------------
  -- Merging & validation
  -----------------------

  -- merge default conf with file conf, ENV variables and arg conf (with precedence)
  local conf = tablex.pairmap(overrides, defaults, from_file_conf, custom_conf)

  -- validation
  local ok, err, errors = check_and_infer(conf)
  if not ok then
    return nil, err, errors
  end

  conf = tablex.merge(conf, defaults) -- intersection (remove extraneous properties)

  -- print alphabetically-sorted values
  do
    local conf_arr = {}
    for k, v in pairs(conf) do
      local to_print = v
      if CONF_SENSITIVE[k] then
        to_print = "******"
      end

      conf_arr[#conf_arr+1] = k .. " = " .. pl_pretty.write(to_print, "")
    end

    table.sort(conf_arr)

    for i = 1, #conf_arr do
      log.debug(conf_arr[i])
    end
  end

  -----------------------------
  -- Additional injected values
  -----------------------------

  -- merge plugins
  do
    local custom_plugins = {}
    for i = 1, #conf.custom_plugins do
      local plugin_name = pl_stringx.strip(conf.custom_plugins[i])
      custom_plugins[plugin_name] = true
    end
    conf.plugins = tablex.merge(constants.PLUGINS_AVAILABLE, custom_plugins, true)
    setmetatable(conf.plugins, nil) -- remove Map mt
  end

  -- nginx user directive
  do
    local user = conf.nginx_user:gsub("^%s*", ""):gsub("%s$", ""):gsub("%s+", " ")
    if user == "nobody" or user == "nobody nobody" then
      conf.nginx_user = nil
    end
  end

  -- extract ports/listen ips
  do
    local ip_port_pat = "(.+):([%d]+)$"
    local admin_ip, admin_port = string.match(conf.admin_listen, ip_port_pat)
    local admin_ssl_ip, admin_ssl_port = string.match(conf.admin_listen_ssl, ip_port_pat)
    local proxy_ip, proxy_port = string.match(conf.proxy_listen, ip_port_pat)
    local proxy_ssl_ip, proxy_ssl_port = string.match(conf.proxy_listen_ssl, ip_port_pat)

    if not admin_port then return nil, "admin_listen must be of form 'address:port'"
    elseif not proxy_port then return nil, "proxy_listen must be of form 'address:port'"
    elseif not proxy_ssl_port then return nil, "proxy_listen_ssl must be of form 'address:port'" end
    conf.admin_ip = admin_ip
    conf.admin_ssl_ip = admin_ssl_ip
    conf.proxy_ip = proxy_ip
    conf.proxy_ssl_ip = proxy_ssl_ip
    conf.admin_port = tonumber(admin_port)
    conf.admin_ssl_port = tonumber(admin_ssl_port)
    conf.proxy_port = tonumber(proxy_port)
    conf.proxy_ssl_port = tonumber(proxy_ssl_port)
  end

  -- load absolute paths
  conf.prefix = pl_path.abspath(conf.prefix)

  if conf.ssl_cert and conf.ssl_cert_key then
    conf.ssl_cert = pl_path.abspath(conf.ssl_cert)
    conf.ssl_cert_key = pl_path.abspath(conf.ssl_cert_key)
  end

  if conf.client_ssl_cert and conf.client_ssl_cert_key then
    conf.client_ssl_cert = pl_path.abspath(conf.client_ssl_cert)
    conf.client_ssl_cert_key = pl_path.abspath(conf.client_ssl_cert_key)
  end

  if conf.admin_ssl_cert and conf.admin_ssl_cert_key then
    conf.admin_ssl_cert = pl_path.abspath(conf.admin_ssl_cert)
    conf.admin_ssl_cert_key = pl_path.abspath(conf.admin_ssl_cert_key)
  end

  -- attach prefix files paths
  for property, t_path in pairs(PREFIX_PATHS) do
    conf[property] = pl_path.join(conf.prefix, unpack(t_path))
  end

  log.verbose("prefix in use: %s", conf.prefix)

  -- initialize the dns client, so the globally patched tcp.connect method
  -- will work from here onwards.
  assert(require("kong.tools.dns")(conf))

  return setmetatable(conf, nil) -- remove Map mt
end

return setmetatable({
  load = load,
  add_default_path = function(path)
    DEFAULT_PATHS[#DEFAULT_PATHS+1] = path
  end,
  remove_sensitive = function(conf)
    local purged_conf = tablex.deepcopy(conf)
    for k in pairs(CONF_SENSITIVE) do
      if purged_conf[k] then
        purged_conf[k] = CONF_SENSITIVE_PLACEHOLDER
      end
    end
    return purged_conf
  end
}, {
  __call = function(_, ...)
    return load(...)
  end
})<|MERGE_RESOLUTION|>--- conflicted
+++ resolved
@@ -70,17 +70,13 @@
   upstream_keepalive = {typ = "number"},
   server_tokens = {typ = "boolean"},
   latency_tokens = {typ = "boolean"},
-<<<<<<< HEAD
+  trusted_ips = {typ = "array"},
   real_ip_header = {typ = "string"},
   real_ip_recursive = {typ = "ngx_boolean"},
-  trusted_ips = {typ = "array"},
-=======
+  client_max_body_size = {typ = "string"},
+  client_body_buffer_size = {typ = "string"},
   error_default_type = {enum = {"application/json", "application/xml",
                                 "text/html", "text/plain"}},
-  client_max_body_size = {typ = "string"},
-  client_body_buffer_size = {typ = "string"},
-
->>>>>>> 56a6cbf1
 
   database = {enum = {"postgres", "cassandra"}},
   pg_port = {typ = "number"},
